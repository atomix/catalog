/*
 * Copyright 2015 the original author or authors.
 *
 * Licensed under the Apache License, Version 2.0 (the "License");
 * you may not use this file except in compliance with the License.
 * You may obtain a copy of the License at
 *
 * http://www.apache.org/licenses/LICENSE-2.0
 *
 * Unless required by applicable law or agreed to in writing, software
 * distributed under the License is distributed on an "AS IS" BASIS,
 * WITHOUT WARRANTIES OR CONDITIONS OF ANY KIND, either express or implied.
 * See the License for the specific language governing permissions and
 * limitations under the License.
 */
package io.atomix.copycat.server.state;

import io.atomix.catalyst.transport.Address;
import io.atomix.catalyst.transport.Connection;
import io.atomix.catalyst.util.concurrent.ComposableFuture;
import io.atomix.catalyst.util.concurrent.Scheduled;
import io.atomix.copycat.client.Command;
import io.atomix.copycat.client.Query;
import io.atomix.copycat.client.error.RaftError;
import io.atomix.copycat.client.error.RaftException;
<<<<<<< HEAD
=======
import io.atomix.copycat.server.CopycatServer;
import io.atomix.catalyst.transport.Address;
import io.atomix.catalyst.util.Assert;
import io.atomix.catalyst.util.concurrent.ComposableFuture;
import io.atomix.catalyst.util.concurrent.Scheduled;
>>>>>>> 1ccc8647
import io.atomix.copycat.client.request.*;
import io.atomix.copycat.client.response.*;
import io.atomix.copycat.server.CopycatServer;
import io.atomix.copycat.server.request.*;
import io.atomix.copycat.server.response.*;
import io.atomix.copycat.server.storage.entry.*;

import java.time.Duration;
import java.util.*;
import java.util.concurrent.CompletableFuture;

/**
 * Leader state.
 *
 * @author <a href="http://github.com/kuujo">Jordan Halterman</a>
 */
final class LeaderState extends ActiveState {
  private static final int MAX_BATCH_SIZE = 1024 * 28;
  private Scheduled currentTimer;
  private final Replicator replicator = new Replicator();

  public LeaderState(ServerState context) {
    super(context);
  }

  @Override
  public CopycatServer.State type() {
    return CopycatServer.State.LEADER;
  }

  @Override
  public synchronized CompletableFuture<AbstractState> open() {
    // Schedule the initial entries commit to occur after the state is opened. Attempting any communication
    // within the open() method will result in a deadlock since RaftProtocol calls this method synchronously.
    // What is critical about this logic is that the heartbeat timer not be started until a no-op entry has been committed.
    context.getThreadContext().execute(this::commitEntries).whenComplete((result, error) -> {
      if (isOpen() && error == null) {
        startHeartbeatTimer();
      }
    });

    return super.open()
      .thenRun(this::takeLeadership)
      .thenApply(v -> this);
  }

  /**
   * Sets the current node as the cluster leader.
   */
  private void takeLeadership() {
    context.setLeader(context.getAddress().hashCode());
  }

  /**
   * Commits a no-op entry to the log, ensuring any entries from a previous term are committed.
   */
  private CompletableFuture<Void> commitEntries() {
    final long term = context.getTerm();
    final long index;
    try (NoOpEntry entry = context.getLog().create(NoOpEntry.class)) {
      entry.setTerm(term)
        .setTimestamp(System.currentTimeMillis());
      index = context.getLog().append(entry);
    }

    CompletableFuture<Void> future = new CompletableFuture<>();
    replicator.commit(index).whenComplete((resultIndex, error) -> {
      context.checkThread();
      if (isOpen()) {
        if (error == null) {
          applyEntries(resultIndex);
          future.complete(null);
        } else {
          transition(CopycatServer.State.FOLLOWER);
        }
      }
    });
    return future;
  }

  /**
   * Applies all unapplied entries to the log.
   */
  private void applyEntries(long index) {
    if (!context.getLog().isEmpty()) {
      int count = 0;
      for (long lastApplied = Math.max(context.getLastApplied(), context.getLog().firstIndex()); lastApplied <= index; lastApplied++) {
        Entry entry = context.getLog().get(lastApplied);
        if (entry != null) {
          context.getStateMachine().apply(entry).whenComplete((result, error) -> {
            if (isOpen() && error != null) {
              LOGGER.info("{} - An application error occurred: {}", context.getAddress(), error.getMessage());
            }
            entry.release();
          });
        }
        count++;
      }

      LOGGER.debug("{} - Applied {} entries to log", context.getAddress(), count);
    }
  }

  /**
   * Starts heartbeating all cluster members.
   */
  private void startHeartbeatTimer() {
    // Set a timer that will be used to periodically synchronize with other nodes
    // in the cluster. This timer acts as a heartbeat to ensure this node remains
    // the leader.
    LOGGER.debug("{} - Starting heartbeat timer", context.getAddress());
    currentTimer = context.getThreadContext().schedule(Duration.ZERO, context.getHeartbeatInterval(), this::heartbeatMembers);
  }

  /**
   * Sends a heartbeat to all members of the cluster.
   */
  private void heartbeatMembers() {
    context.checkThread();
    if (isOpen()) {
      replicator.commit();
    }
  }

  /**
   * Checks for expired sessions.
   */
  private void checkSessions() {
    long term = context.getTerm();
    for (ServerSession session : context.getStateMachine().executor().context().sessions().sessions.values()) {
      if (!session.isUnregistering() && session.isSuspect()) {
        LOGGER.debug("{} - Detected expired session: {}", context.getAddress(), session.id());

        final long index;
        try (UnregisterEntry entry = context.getLog().create(UnregisterEntry.class)) {
          entry.setTerm(term)
            .setSession(session.id())
            .setTimestamp(System.currentTimeMillis());
          index = context.getLog().append(entry);
          LOGGER.debug("{} - Appended {} to log at index {}", context.getAddress(), entry, index);
        }

        replicator.commit(index).whenComplete((result, error) -> {
          if (isOpen()) {
            UnregisterEntry entry = context.getLog().get(index);
            applyEntry(entry);
          }
        });
        session.unregister();
      }
    }
  }

  @Override
  public CompletableFuture<JoinResponse> join(final JoinRequest request) {
    context.checkThread();
    logRequest(request);

    if (context.getCluster().getMember(request.member().hashCode()) != null) {
      return CompletableFuture.completedFuture(logResponse(JoinResponse.builder()
        .withStatus(Response.Status.OK)
        .withVersion(context.getCluster().getVersion())
        .withActiveMembers(context.getCluster().buildActiveMembers())
        .withPassiveMembers(context.getCluster().buildPassiveMembers())
        .build()));
    }

    final long term = context.getTerm();
    final long index;

    Collection<Address> activeMembers = context.getCluster().buildActiveMembers();
    Collection<Address> passiveMembers = context.getCluster().buildPassiveMembers();
    passiveMembers.add(request.member());

    try (ConfigurationEntry entry = context.getLog().create(ConfigurationEntry.class)) {
      entry.setTerm(term)
        .setActive(activeMembers)
        .setPassive(passiveMembers);
      index = context.getLog().append(entry);
      LOGGER.debug("{} - Appended {} to log at index {}", context.getAddress(), entry, index);

      // Immediately apply the configuration change. No need to validate whether this node was changed
      // to PASSIVE since it's the leader and would have already transitioned to the LEAVE state if
      // it were leaving the cluster.
      context.getCluster().configure(entry.getIndex(), entry.getActive(), entry.getPassive());
    }

    CompletableFuture<JoinResponse> future = new CompletableFuture<>();
    replicator.commit(index).whenComplete((commitIndex, commitError) -> {
      context.checkThread();
      if (isOpen()) {
        if (commitError == null) {
          future.complete(logResponse(JoinResponse.builder()
            .withStatus(Response.Status.OK)
            .withVersion(index)
            .withActiveMembers(activeMembers)
            .withPassiveMembers(passiveMembers)
            .build()));
        } else {
          future.complete(logResponse(JoinResponse.builder()
            .withStatus(Response.Status.ERROR)
            .withError(RaftError.Type.INTERNAL_ERROR)
            .build()));
        }
      }
    });
    return future;
  }

  @Override
  public CompletableFuture<LeaveResponse> leave(final LeaveRequest request) {
    context.checkThread();
    logRequest(request);

    if (context.getCluster().getMember(request.member().hashCode()) == null) {
      return CompletableFuture.completedFuture(logResponse(LeaveResponse.builder()
        .withStatus(Response.Status.OK)
        .build()));
    }

    final long term = context.getTerm();
    final long index;

    Collection<Address> activeMembers = context.getCluster().buildActiveMembers();
    activeMembers.remove(request.member());

    Collection<Address> passiveMembers = context.getCluster().buildPassiveMembers();
    passiveMembers.remove(request.member());

    try (ConfigurationEntry entry = context.getLog().create(ConfigurationEntry.class)) {
      entry.setTerm(term)
        .setActive(activeMembers)
        .setPassive(passiveMembers);
      index = context.getLog().append(entry);
      LOGGER.debug("{} - Appended {} to log at index {}", context.getAddress(), entry, index);

      // Immediately apply the configuration change. No need to validate whether this node was changed
      // to PASSIVE since it's the leader and would have already transitioned to the LEAVE state if
      // it were leaving the cluster.
      context.getCluster().configure(entry.getIndex(), entry.getActive(), entry.getPassive());
    }

    CompletableFuture<LeaveResponse> future = new CompletableFuture<>();
    replicator.commit(index).whenComplete((commitIndex, commitError) -> {
      context.checkThread();
      if (isOpen()) {
        if (commitError == null) {
          future.complete(logResponse(LeaveResponse.builder()
            .withStatus(Response.Status.OK)
            .build()));
        } else {
          future.complete(logResponse(LeaveResponse.builder()
            .withStatus(Response.Status.ERROR)
            .withError(RaftError.Type.INTERNAL_ERROR)
            .build()));
        }
      }
    });
    return future;
  }

  @Override
  public CompletableFuture<PollResponse> poll(final PollRequest request) {
    return CompletableFuture.completedFuture(logResponse(PollResponse.builder()
      .withStatus(Response.Status.OK)
      .withTerm(context.getTerm())
      .withAccepted(false)
      .build()));
  }

  @Override
  public CompletableFuture<VoteResponse> vote(final VoteRequest request) {
    if (request.term() > context.getTerm()) {
      LOGGER.debug("{} - Received greater term", context.getAddress());
      context.setLeader(0);
      transition(CopycatServer.State.FOLLOWER);
      return super.vote(request);
    } else {
      return CompletableFuture.completedFuture(logResponse(VoteResponse.builder()
        .withStatus(Response.Status.OK)
        .withTerm(context.getTerm())
        .withVoted(false)
        .build()));
    }
  }

  @Override
  public CompletableFuture<AppendResponse> append(final AppendRequest request) {
    context.checkThread();
    if (request.term() > context.getTerm()) {
      return super.append(request);
    } else if (request.term() < context.getTerm()) {
      return CompletableFuture.completedFuture(logResponse(AppendResponse.builder()
        .withStatus(Response.Status.OK)
        .withTerm(context.getTerm())
        .withSucceeded(false)
        .withLogIndex(context.getLog().lastIndex())
        .build()));
    } else {
      context.setLeader(request.leader());
      transition(CopycatServer.State.FOLLOWER);
      return super.append(request);
    }
  }

  @Override
  protected CompletableFuture<CommandResponse> command(final CommandRequest request) {
    context.checkThread();
    logRequest(request);

    // Get the client's server session. If the session doesn't exist, return an unknown session error.
    ServerSession session = context.getStateMachine().executor().context().sessions().getSession(request.session());
    if (session == null) {
      return CompletableFuture.completedFuture(logResponse(CommandResponse.builder()
        .withStatus(Response.Status.ERROR)
        .withError(RaftError.Type.UNKNOWN_SESSION_ERROR)
        .build()));
    }

    ComposableFuture<CommandResponse> future = new ComposableFuture<>();

    Command command = request.command();

    // If the command is LINEARIZABLE and the session's current sequence number is less then one prior to the request
    // sequence number, queue this request for handling later. We want to handle command requests in the order in which
    // they were sent by the client. Note that it's possible for the session sequence number to be greater than the request
    // sequence number. In that case, it's likely that the command was submitted more than once to the
    // cluster, and the command will be deduplicated once applied to the state machine.
    if (request.sequence() > session.nextRequest()) {
      session.registerRequest(request.sequence(), () -> command(request).whenComplete(future));
      return future;
    }

    final long term = context.getTerm();
    final long timestamp = System.currentTimeMillis();
    final long index;

    // Create a CommandEntry and append it to the log.
    try (CommandEntry entry = context.getLog().create(CommandEntry.class)) {
      entry.setTerm(term)
        .setSession(request.session())
        .setTimestamp(timestamp)
        .setSequence(request.sequence())
        .setCommand(command);
      index = context.getLog().append(entry);
      LOGGER.debug("{} - Appended entry to log at index {}", context.getAddress(), index);
    }

    replicator.commit(index).whenComplete((commitIndex, commitError) -> {
      context.checkThread();
      if (isOpen()) {
        if (commitError == null) {
          CommandEntry entry = context.getLog().get(index);

          LOGGER.debug("{} - Applying {}", context.getAddress(), entry);
          context.getStateMachine().apply(entry, true).whenComplete((result, error) -> {
            if (isOpen()) {
              if (error == null) {
                future.complete(logResponse(CommandResponse.builder()
                  .withStatus(Response.Status.OK)
                  .withVersion(entry.getIndex())
                  .withResult(result)
                  .build()));
              } else if (error instanceof RaftException) {
                future.complete(logResponse(CommandResponse.builder()
                  .withStatus(Response.Status.ERROR)
                  .withVersion(entry.getIndex())
                  .withError(((RaftException) error).getType())
                  .build()));
              } else {
                future.complete(logResponse(CommandResponse.builder()
                  .withStatus(Response.Status.ERROR)
                  .withVersion(entry.getIndex())
                  .withError(RaftError.Type.INTERNAL_ERROR)
                  .build()));
              }
              checkSessions();
            }
            entry.release();
          });
        } else {
          future.complete(logResponse(CommandResponse.builder()
            .withStatus(Response.Status.ERROR)
            .withError(RaftError.Type.INTERNAL_ERROR)
            .build()));
        }
      }
    });

    // Set the last processed request for the session. This will cause sequential command callbacks to be executed.
    session.setRequest(request.sequence());

    return future;
  }

  @Override
  protected CompletableFuture<QueryResponse> query(final QueryRequest request) {

    Query query = request.query();

    final long timestamp = System.currentTimeMillis();
    final long index = context.getCommitIndex();

    context.checkThread();
    logRequest(request);

    QueryEntry entry = context.getLog().create(QueryEntry.class)
      .setIndex(index)
      .setTerm(context.getTerm())
      .setTimestamp(timestamp)
      .setSession(request.session())
      .setSequence(request.sequence())
      .setVersion(request.version())
      .setQuery(query);

    Query.ConsistencyLevel consistency = query.consistency();
    if (consistency == null)
      return submitQueryLinearizable(entry);

    switch (consistency) {
      case CAUSAL:
      case SEQUENTIAL:
        return submitQueryLocal(entry);
      case BOUNDED_LINEARIZABLE:
        return submitQueryBoundedLinearizable(entry);
      case LINEARIZABLE:
        return submitQueryLinearizable(entry);
      default:
        throw new IllegalStateException("unknown consistency level");
    }
  }

  /**
   * Submits a query with serializable consistency.
   */
  private CompletableFuture<QueryResponse> submitQueryLocal(QueryEntry entry) {
    return applyQuery(entry, new CompletableFuture<>());
  }

  /**
   * Submits a query with lease bounded linearizable consistency.
   */
  private CompletableFuture<QueryResponse> submitQueryBoundedLinearizable(QueryEntry entry) {
    long commitTime = replicator.commitTime();
    if (System.currentTimeMillis() - commitTime < context.getElectionTimeout().toMillis()) {
      return submitQueryLocal(entry);
    } else {
      return submitQueryLinearizable(entry);
    }
  }

  /**
   * Submits a query with strict linearizable consistency.
   */
  private CompletableFuture<QueryResponse> submitQueryLinearizable(QueryEntry entry) {
    CompletableFuture<QueryResponse> future = new CompletableFuture<>();
    replicator.commit().whenComplete((commitIndex, commitError) -> {
      context.checkThread();
      if (isOpen()) {
        if (commitError == null) {
          entry.acquire();
          applyQuery(entry, future);
        } else {
          future.complete(logResponse(QueryResponse.builder()
            .withStatus(Response.Status.ERROR)
            .withError(RaftError.Type.COMMAND_ERROR)
            .build()));
        }
      }
      entry.release();
    });
    return future;
  }

  /**
   * Applies a query to the state machine.
   */
  private CompletableFuture<QueryResponse> applyQuery(QueryEntry entry, CompletableFuture<QueryResponse> future) {
    // In the case of the leader, the state machine is always up to date, so no queries will be queued and all query
    // versions will be the last applied index.
    final long version = context.getStateMachine().getLastApplied();
    applyEntry(entry).whenComplete((result, error) -> {
      if (isOpen()) {
        if (error == null) {
          future.complete(logResponse(QueryResponse.builder()
            .withStatus(Response.Status.OK)
            .withVersion(version)
            .withResult(result)
            .build()));
        } else if (error instanceof RaftException) {
          future.complete(logResponse(QueryResponse.builder()
            .withStatus(Response.Status.ERROR)
            .withError(((RaftException) error).getType())
            .build()));
        } else {
          future.complete(logResponse(QueryResponse.builder()
            .withStatus(Response.Status.ERROR)
            .withError(RaftError.Type.INTERNAL_ERROR)
            .build()));
        }
        checkSessions();
      }
      entry.release();
    });
    return future;
  }

  @Override
  protected CompletableFuture<RegisterResponse> register(RegisterRequest request) {
    final long timestamp = System.currentTimeMillis();
    final long index;
    final long timeout = context.getSessionTimeout().toMillis();

    context.checkThread();
    logRequest(request);

    try (RegisterEntry entry = context.getLog().create(RegisterEntry.class)) {
      entry.setTerm(context.getTerm())
        .setTimestamp(timestamp)
        .setClient(request.client())
        .setTimeout(timeout);
      index = context.getLog().append(entry);
      LOGGER.debug("{} - Appended {}", context.getAddress(), entry);
    }

    CompletableFuture<RegisterResponse> future = new CompletableFuture<>();
    replicator.commit(index).whenComplete((commitIndex, commitError) -> {
      context.checkThread();
      if (isOpen()) {
        if (commitError == null) {
          RegisterEntry entry = context.getLog().get(index);
          applyEntry(entry).whenComplete((sessionId, sessionError) -> {
            if (isOpen()) {
              if (sessionError == null) {
                future.complete(logResponse(RegisterResponse.builder()
                  .withStatus(Response.Status.OK)
                  .withSession((Long) sessionId)
                  .withTimeout(timeout)
                  .withMembers(context.getCluster().buildActiveMembers())
                  .build()));
              } else if (sessionError instanceof RaftException) {
                future.complete(logResponse(RegisterResponse.builder()
                  .withStatus(Response.Status.ERROR)
                  .withError(((RaftException) sessionError).getType())
                  .build()));
              } else {
                future.complete(logResponse(RegisterResponse.builder()
                  .withStatus(Response.Status.ERROR)
                  .withError(RaftError.Type.INTERNAL_ERROR)
                  .build()));
              }
              checkSessions();
            }
            entry.release();
          });
        } else {
          future.complete(logResponse(RegisterResponse.builder()
            .withStatus(Response.Status.ERROR)
            .withError(RaftError.Type.INTERNAL_ERROR)
            .build()));
        }
      }
    });
    return future;
  }

  @Override
  protected CompletableFuture<ConnectResponse> connect(ConnectRequest request, Connection connection) {
    context.checkThread();
    logRequest(request);

    context.getStateMachine().executor().context().sessions().registerConnection(request.session(), connection);

    AcceptRequest acceptRequest = AcceptRequest.builder()
      .withSession(request.session())
      .withAddress(context.getAddress())
      .build();
    return accept(acceptRequest)
      .thenApply(acceptResponse -> ConnectResponse.builder().withStatus(Response.Status.OK).build())
      .thenApply(this::logResponse);
  }

  @Override
  protected CompletableFuture<AcceptResponse> accept(AcceptRequest request) {
    final long timestamp = System.currentTimeMillis();
    final long index;

    context.checkThread();
    logRequest(request);

    try (ConnectEntry entry = context.getLog().create(ConnectEntry.class)) {
      entry.setTerm(context.getTerm())
        .setSession(request.session())
        .setTimestamp(timestamp)
        .setAddress(request.address());
      index = context.getLog().append(entry);
      LOGGER.debug("{} - Appended {}", context.getAddress(), entry);
    }

    context.getStateMachine().executor().context().sessions().registerAddress(request.session(), request.address());

    CompletableFuture<AcceptResponse> future = new CompletableFuture<>();
    replicator.commit(index).whenComplete((commitIndex, commitError) -> {
      context.checkThread();
      if (isOpen()) {
        if (commitError == null) {
          ConnectEntry entry = context.getLog().get(index);
          applyEntry(entry).whenComplete((connectResult, connectError) -> {
            if (isOpen()) {
              if (connectError == null) {
                future.complete(logResponse(AcceptResponse.builder()
                  .withStatus(Response.Status.OK)
                  .build()));
              } else if (connectError instanceof RaftException) {
                future.complete(logResponse(AcceptResponse.builder()
                  .withStatus(Response.Status.ERROR)
                  .withError(((RaftException) connectError).getType())
                  .build()));
              } else {
                future.complete(logResponse(AcceptResponse.builder()
                  .withStatus(Response.Status.ERROR)
                  .withError(RaftError.Type.INTERNAL_ERROR)
                  .build()));
              }
              checkSessions();
            }
            entry.release();
          });
        } else {
          future.complete(logResponse(AcceptResponse.builder()
            .withStatus(Response.Status.ERROR)
            .withError(RaftError.Type.INTERNAL_ERROR)
            .build()));
        }
      }
    });
    return future;
  }

  @Override
  protected CompletableFuture<KeepAliveResponse> keepAlive(KeepAliveRequest request) {
    final long timestamp = System.currentTimeMillis();
    final long index;

    context.checkThread();
    logRequest(request);

    try (KeepAliveEntry entry = context.getLog().create(KeepAliveEntry.class)) {
      entry.setTerm(context.getTerm())
        .setSession(request.session())
        .setCommandSequence(request.commandSequence())
        .setEventVersion(request.eventVersion())
        .setTimestamp(timestamp);
      index = context.getLog().append(entry);
      LOGGER.debug("{} - Appended {}", context.getAddress(), entry);
    }

    CompletableFuture<KeepAliveResponse> future = new CompletableFuture<>();
    replicator.commit(index).whenComplete((commitIndex, commitError) -> {
      context.checkThread();
      if (isOpen()) {
        if (commitError == null) {
          KeepAliveEntry entry = context.getLog().get(index);
          applyEntry(entry).whenCompleteAsync((sessionResult, sessionError) -> {
            if (isOpen()) {
              if (sessionError == null) {
                future.complete(logResponse(KeepAliveResponse.builder()
                  .withStatus(Response.Status.OK)
                  .withMembers(context.getCluster().buildActiveMembers())
                  .build()));
              } else if (sessionError instanceof RaftException) {
                future.complete(logResponse(KeepAliveResponse.builder()
                  .withStatus(Response.Status.ERROR)
                  .withError(((RaftException) sessionError).getType())
                  .build()));
              } else {
                future.complete(logResponse(KeepAliveResponse.builder()
                  .withStatus(Response.Status.ERROR)
                  .withError(RaftError.Type.INTERNAL_ERROR)
                  .build()));
              }
              checkSessions();
            }
            entry.release();
          }, context.getThreadContext().executor());
        } else {
          future.complete(logResponse(KeepAliveResponse.builder()
            .withStatus(Response.Status.ERROR)
            .withError(RaftError.Type.INTERNAL_ERROR)
            .build()));
        }
      }
    });
    return future;
  }

  @Override
  protected CompletableFuture<UnregisterResponse> unregister(UnregisterRequest request) {
    final long timestamp = System.currentTimeMillis();
    final long index;

    context.checkThread();
    logRequest(request);

    try (UnregisterEntry entry = context.getLog().create(UnregisterEntry.class)) {
      entry.setTerm(context.getTerm())
        .setSession(request.session())
        .setTimestamp(timestamp);
      index = context.getLog().append(entry);
      LOGGER.debug("{} - Appended {}", context.getAddress(), entry);
    }

    CompletableFuture<UnregisterResponse> future = new CompletableFuture<>();
    replicator.commit(index).whenComplete((commitIndex, commitError) -> {
      context.checkThread();
      if (isOpen()) {
        if (commitError == null) {
          KeepAliveEntry entry = context.getLog().get(index);
          applyEntry(entry).whenCompleteAsync((sessionResult, sessionError) -> {
            if (isOpen()) {
              if (sessionError == null) {
                future.complete(logResponse(UnregisterResponse.builder()
                  .withStatus(Response.Status.OK)
                  .build()));
              } else if (sessionError instanceof RaftException) {
                future.complete(logResponse(UnregisterResponse.builder()
                  .withStatus(Response.Status.ERROR)
                  .withError(((RaftException) sessionError).getType())
                  .build()));
              } else {
                future.complete(logResponse(UnregisterResponse.builder()
                  .withStatus(Response.Status.ERROR)
                  .withError(RaftError.Type.INTERNAL_ERROR)
                  .build()));
              }
              checkSessions();
            }
            entry.release();
          }, context.getThreadContext().executor());
        } else {
          future.complete(logResponse(UnregisterResponse.builder()
            .withStatus(Response.Status.ERROR)
            .withError(RaftError.Type.INTERNAL_ERROR)
            .build()));
        }
      }
    });
    return future;
  }

  /**
   * Cancels the ping timer.
   */
  private void cancelPingTimer() {
    if (currentTimer != null) {
      LOGGER.debug("{} - Cancelling heartbeat timer", context.getAddress());
      currentTimer.cancel();
    }
  }

  @Override
  public synchronized CompletableFuture<Void> close() {
    return super.close().thenRun(this::cancelPingTimer);
  }

  /**
   * Log replicator.
   */
  private class Replicator {
    private final Set<MemberState> committing = new HashSet<>();
    private long commitTime;
    private CompletableFuture<Long> commitFuture;
    private CompletableFuture<Long> nextCommitFuture;
    private final TreeMap<Long, CompletableFuture<Long>> commitFutures = new TreeMap<>();

    /**
     * Returns the current quorum index.
     *
     * @return The current quorum index.
     */
    private int quorumIndex() {
      return context.getCluster().getQuorum() - 2;
    }

    /**
     * Triggers a commit.
     *
     * @return A completable future to be completed the next time entries are committed to a majority of the cluster.
     */
    private CompletableFuture<Long> commit() {
      if (context.getCluster().getMembers().size() == 0)
        return CompletableFuture.completedFuture(null);

      if (commitFuture == null) {
        commitFuture = new CompletableFuture<>();
        commitTime = System.currentTimeMillis();
        for (MemberState member : context.getCluster().getMembers()) {
          commit(member);
        }
        return commitFuture;
      } else if (nextCommitFuture == null) {
        nextCommitFuture = new CompletableFuture<>();
        return nextCommitFuture;
      } else {
        return nextCommitFuture;
      }
    }

    /**
     * Registers a commit handler for the given commit index.
     *
     * @param index The index for which to register the handler.
     * @return A completable future to be completed once the given log index has been committed.
     */
    private CompletableFuture<Long> commit(long index) {
      if (index == 0)
        return commit();

      if (context.getCluster().getActiveMembers().isEmpty()) {
        context.setCommitIndex(index);
        return CompletableFuture.completedFuture(index);
      }

      return commitFutures.computeIfAbsent(index, i -> {
        for (MemberState member : context.getCluster().getMembers()) {
          commit(member);
        }
        return new CompletableFuture<>();
      });
    }

    /**
     * Returns the last time a majority of the cluster was contacted.
     */
    private long commitTime() {
      int quorumIndex = quorumIndex();
      if (quorumIndex >= 0) {
        long commitTime = context.getCluster().getActiveMembers((m1, m2) -> (int) (m2.getCommitTime() - m1.getCommitTime())).get(quorumIndex).getCommitTime();
        if (commitTime > 0)
          return commitTime;
      }
      return System.currentTimeMillis();
    }

    /**
     * Sets a commit time.
     */
    private void commitTime(MemberState member) {
      member.setCommitTime(System.currentTimeMillis());

      // Sort the list of commit times. Use the quorum index to get the last time the majority of the cluster
      // was contacted. If the current commitFuture's time is less than the commit time then trigger the
      // commit future and reset it to the next commit future.
      long commitTime = commitTime();
      if (commitFuture != null && this.commitTime <= commitTime) {
        commitFuture.complete(null);
        commitFuture = nextCommitFuture;
        nextCommitFuture = null;
        if (commitFuture != null) {
          this.commitTime = System.currentTimeMillis();
          for (MemberState replica : context.getCluster().getMembers()) {
            commit(replica);
          }
        }
      }
    }

    /**
     * Checks whether any futures can be completed.
     */
    private void commitEntries() {
      context.checkThread();

      // Sort the list of replicas, order by the last index that was replicated
      // to the replica. This will allow us to determine the median index
      // for all known replicated entries across all cluster members.
      List<MemberState> members = context.getCluster().getActiveMembers((m1, m2) ->
        Long.compare(m2.getMatchIndex() != 0 ? m2.getMatchIndex() : 0l, m1.getMatchIndex() != 0 ? m1.getMatchIndex() : 0l));

      // Set the current commit index as the median replicated index.
      // Since replicas is a list with zero based indexes, use the negation of
      // the required quorum count to get the index of the replica with the least
      // possible quorum replication. That replica's match index is the commit index.
      // Set the commit index. Once the commit index has been set we can run
      // all tasks up to the given commit.
      long commitIndex = members.get(quorumIndex()).getMatchIndex();
      long globalIndex = members.get(members.size() - 1).getMatchIndex();
      if (commitIndex > 0) {
        context.setCommitIndex(commitIndex);
        context.setGlobalIndex(globalIndex);
        context.getLog().commit(globalIndex);
        SortedMap<Long, CompletableFuture<Long>> futures = commitFutures.headMap(commitIndex, true);
        for (Map.Entry<Long, CompletableFuture<Long>> entry : futures.entrySet()) {
          entry.getValue().complete(entry.getKey());
        }
        futures.clear();
      }
    }

    /**
     * Triggers a commit for the replica.
     */
    private void commit(MemberState member) {
      if (!committing.contains(member) && isOpen() && (member.getAttemptCount() == 0 || System.currentTimeMillis() - member.getAttemptTime() > Math.min(Math.pow(member.getAttemptCount(), 2) * 1000, 60000))) {
        // If the log is empty then send an empty commit.
        // If the next index hasn't yet been set then we send an empty commit first.
        // If the next index is greater than the last index then send an empty commit.
        if (context.getLog().isEmpty() || member.getNextIndex() > context.getLog().lastIndex()) {
          emptyCommit(member);
        } else {
          entriesCommit(member);
        }
      }
    }

    /**
     * Gets the previous index.
     */
    private long getPrevIndex(MemberState member) {
      return member.getNextIndex() - 1;
    }

    /**
     * Gets the previous entry.
     */
    private Entry getPrevEntry(MemberState member, long prevIndex) {
      if (prevIndex > 0) {
        return context.getLog().get(prevIndex);
      }
      return null;
    }

    /**
     * Performs an empty commit.
     */
    private void emptyCommit(MemberState member) {
      long prevIndex = getPrevIndex(member);
      Entry prevEntry = getPrevEntry(member, prevIndex);

      AppendRequest.Builder builder = AppendRequest.builder()
        .withTerm(context.getTerm())
        .withLeader(context.getAddress().hashCode())
        .withLogIndex(prevIndex)
        .withLogTerm(prevEntry != null ? prevEntry.getTerm() : 0)
        .withCommitIndex(context.getCommitIndex())
        .withGlobalIndex(context.getGlobalIndex());

      commit(member, builder.build(), false);
    }

    /**
     * Performs a commit with entries.
     */
    private void entriesCommit(MemberState member) {
      long prevIndex = getPrevIndex(member);
      Entry prevEntry = getPrevEntry(member, prevIndex);

      AppendRequest.Builder builder = AppendRequest.builder()
        .withTerm(context.getTerm())
        .withLeader(context.getAddress().hashCode())
        .withLogIndex(prevIndex)
        .withLogTerm(prevEntry != null ? prevEntry.getTerm() : 0)
        .withCommitIndex(context.getCommitIndex())
        .withGlobalIndex(context.getGlobalIndex());

      if (!context.getLog().isEmpty()) {
        long index = prevIndex != 0 ? prevIndex + 1 : context.getLog().firstIndex();

        int size = 0;
        while (index <= context.getLog().lastIndex()) {
          Entry entry = context.getLog().get(index);
<<<<<<< HEAD
          if (entry != null && size + entry.size() <= MAX_BATCH_SIZE) {
            size += entry.size();
            builder.addEntry(entry);
          } else {
=======
          Assert.notNull(entry, "entry");
          if (size + entry.size() > MAX_BATCH_SIZE) {
>>>>>>> 1ccc8647
            break;
          }
          size += entry.size();
          builder.addEntry(entry);
          index++;
        }
      }

      if (prevEntry != null) {
        prevEntry.release();
      }

      commit(member, builder.build(), true);
    }

    /**
     * Connects to the member and sends a commit message.
     */
    private void commit(MemberState member, AppendRequest request, boolean recursive) {
      committing.add(member);

      LOGGER.debug("{} - Sent {} to {}", context.getAddress(), request, member.getAddress());
      context.getConnections().getConnection(member.getAddress()).whenComplete((connection, error) -> {
        context.checkThread();

        if (isOpen()) {
          if (error == null) {
            commit(connection, member, request, recursive);
          } else {
            committing.remove(member);
            failAttempt(member, error);
          }
        }
      });
    }

    /**
     * Sends a commit message.
     */
    private void commit(Connection connection, MemberState member, AppendRequest request, boolean recursive) {
      connection.<AppendRequest, AppendResponse>send(request).whenComplete((response, error) -> {
        committing.remove(member);
        context.checkThread();

        if (isOpen()) {
          if (error == null) {
            LOGGER.debug("{} - Received {} from {}", context.getAddress(), response, member.getAddress());
            succeedAttempt(member);
            if (response.status() == Response.Status.OK) {
              // Update the commit time for the replica. This will cause heartbeat futures to be triggered.
              commitTime(member);

              // If replication succeeded then trigger commit futures.
              if (response.succeeded()) {
                updateMatchIndex(member, response);
                updateNextIndex(member);
                updateConfiguration(member);

                // If entries were committed to the replica then check commit indexes.
                if (recursive) {
                  commitEntries();
                }

                // If there are more entries to send then attempt to send another commit.
                if (hasMoreEntries(member)) {
                  commit();
                }
              } else if (response.term() > context.getTerm()) {
                context.setLeader(0);
                transition(CopycatServer.State.FOLLOWER);
              } else {
                resetMatchIndex(member, response);
                resetNextIndex(member);

                // If there are more entries to send then attempt to send another commit.
                if (hasMoreEntries(member)) {
                  commit();
                }
              }
            } else if (response.term() > context.getTerm()) {
              LOGGER.debug("{} - Received higher term from {}", context.getAddress(), member.getAddress());
              context.setLeader(0);
              transition(CopycatServer.State.FOLLOWER);
            } else {
              LOGGER.warn("{} - {}", context.getAddress(), response.error() != null ? response.error() : "");
            }
          } else {
            failAttempt(member, error);
          }
        }
      });
    }

    /**
     * Succeeds an attempt to contact a member.
     */
    private void succeedAttempt(MemberState member) {
      member.resetAttemptCount();
    }

    /**
     * Fails an attempt to contact a member.
     */
    private void failAttempt(MemberState member, Throwable error) {
      LOGGER.warn("{} - {}", context.getAddress(), error.getMessage());

      // Increment the commit attempt count for the member.
      member.incrementAttemptCount().setAttemptTime(System.currentTimeMillis());

      // Verify that the leader has contacted a majority of the cluster within the last two election timeouts.
      // If the leader is not able to contact a majority of the cluster within two election timeouts, assume
      // that a partition occurred and transition back to the FOLLOWER state.
      if (System.currentTimeMillis() - commitTime() > context.getElectionTimeout().toMillis() * 2) {
        LOGGER.warn("{} - Suspected network partition. Stepping down", context.getAddress());
        context.setLeader(0);
        transition(CopycatServer.State.FOLLOWER);
      }
    }

    /**
     * Returns a boolean value indicating whether there are more entries to send.
     */
    private boolean hasMoreEntries(MemberState member) {
      return member.getNextIndex() < context.getLog().lastIndex();
    }

    /**
     * Updates the match index when a response is received.
     */
    private void updateMatchIndex(MemberState member, AppendResponse response) {
      // If the replica returned a valid match index then update the existing match index. Because the
      // replicator pipelines replication, we perform a MAX(matchIndex, logIndex) to get the true match index.
      member.setMatchIndex(Math.max(member.getMatchIndex(), response.logIndex()));
    }

    /**
     * Updates the next index when the match index is updated.
     */
    private void updateNextIndex(MemberState member) {
      // If the match index was set, update the next index to be greater than the match index if necessary.
      // Note that because of pipelining append requests, the next index can potentially be much larger than
      // the match index. We rely on the algorithm to reject invalid append requests.
      member.setNextIndex(Math.max(member.getNextIndex(), Math.max(member.getMatchIndex() + 1, 1)));
    }

    /**
     * Updates the cluster configuration for the given member.
     */
    private void updateConfiguration(MemberState member) {
      if (context.getCluster().isPassiveMember(member) && member.getMatchIndex() >= context.getCommitIndex()) {
        Collection<Address> activeMembers = context.getCluster().buildActiveMembers();
        activeMembers.add(member.getAddress());

        Collection<Address> passiveMembers = context.getCluster().buildPassiveMembers();
        passiveMembers.remove(member.getAddress());

        try (ConfigurationEntry entry = context.getLog().create(ConfigurationEntry.class)) {
          entry.setTerm(context.getTerm())
            .setActive(activeMembers)
            .setPassive(passiveMembers);
          long index = context.getLog().append(entry);
          LOGGER.debug("{} - Appended {} to log at index {}", context.getAddress(), entry, index);

          // Immediately apply the configuration upon appending the configuration entry.
          context.getCluster().configure(entry.getIndex(), entry.getActive(), entry.getPassive());
        }
      }
    }

    /**
     * Resets the match index when a response fails.
     */
    private void resetMatchIndex(MemberState member, AppendResponse response) {
      member.setMatchIndex(response.logIndex());
      LOGGER.debug("{} - Reset match index for {} to {}", context.getAddress(), member, member.getMatchIndex());
    }

    /**
     * Resets the next index when a response fails.
     */
    private void resetNextIndex(MemberState member) {
      if (member.getMatchIndex() != 0) {
        member.setNextIndex(member.getMatchIndex() + 1);
      } else {
        member.setNextIndex(context.getLog().firstIndex());
      }
      LOGGER.debug("{} - Reset next index for {} to {}", context.getAddress(), member, member.getNextIndex());
    }
  }

}<|MERGE_RESOLUTION|>--- conflicted
+++ resolved
@@ -23,14 +23,6 @@
 import io.atomix.copycat.client.Query;
 import io.atomix.copycat.client.error.RaftError;
 import io.atomix.copycat.client.error.RaftException;
-<<<<<<< HEAD
-=======
-import io.atomix.copycat.server.CopycatServer;
-import io.atomix.catalyst.transport.Address;
-import io.atomix.catalyst.util.Assert;
-import io.atomix.catalyst.util.concurrent.ComposableFuture;
-import io.atomix.catalyst.util.concurrent.Scheduled;
->>>>>>> 1ccc8647
 import io.atomix.copycat.client.request.*;
 import io.atomix.copycat.client.response.*;
 import io.atomix.copycat.server.CopycatServer;
@@ -1002,19 +994,13 @@
         int size = 0;
         while (index <= context.getLog().lastIndex()) {
           Entry entry = context.getLog().get(index);
-<<<<<<< HEAD
-          if (entry != null && size + entry.size() <= MAX_BATCH_SIZE) {
+          if (entry != null) {
+            if (size + entry.size() > MAX_BATCH_SIZE) {
+              break;
+            }
             size += entry.size();
             builder.addEntry(entry);
-          } else {
-=======
-          Assert.notNull(entry, "entry");
-          if (size + entry.size() > MAX_BATCH_SIZE) {
->>>>>>> 1ccc8647
-            break;
           }
-          size += entry.size();
-          builder.addEntry(entry);
           index++;
         }
       }
